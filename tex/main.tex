\documentclass{article}

\input{preamble/custom_early.tex}
\input{preamble/icml.tex}
\input{preamble/goodfellow.tex}
\input{preamble/custom.tex}

\begin{document}

\onecolumn
\input{preamble/metadata.tex} % Creates title

\input{sections/frontpage.tex}
\clearpage

\tableofcontents
\clearpage

\section{Preface}
\input{sections/preface.tex}
\clearpage

\columnratio{0.42}
\begin{paracol}{2}
  \section{Basics}
  \input{sections/basics.tex}

  \switchcolumn[0]*
<<<<<<< HEAD
  \section{KFAC---An Overview}
  \input{sections/kfac_overview.tex}

=======
\end{paracol}

\clearpage
\begin{paracol}{1}
  \section{Cheatsheet: Basics}
  \input{sections/cheatsheet_basics.tex}
\end{paracol}
\clearpage

\begin{paracol}{2}
>>>>>>> adbe638b
  \section{KFAC for Linear Layers}
  \input{sections/kfac_linear.tex}

  \section{KFAC for Convolution Layers}
  The goal of this section should be to describe the KFAC approximation from~\cite{grosse2016kroneckerfactored}

  \section{KFAC for Linear Layers with Weight Sharing (expand and reduce)}
  The goal of this section should be to describe the unification from~\cite{eschenhagen2023kroneckerfactored}

  \section{Other aspects}
  \subsection{Weight tying, RNNs, PINNs}
  \subsection{Unnormalized densities}
  \subsection{KFAC for diffusion models}

\end{paracol}

\clearpage
\input{sections/references.tex}

\appendix

\section{Important Loss Function Hessians and Their Symmetric Factorization}\label{app:loss_function_hessians}
\input{appendix/loss_function_hessians.tex}

\end{document}

%%% Local Variables:
%%% mode: latex
%%% TeX-master: t
%%% End:<|MERGE_RESOLUTION|>--- conflicted
+++ resolved
@@ -26,11 +26,6 @@
   \input{sections/basics.tex}
 
   \switchcolumn[0]*
-<<<<<<< HEAD
-  \section{KFAC---An Overview}
-  \input{sections/kfac_overview.tex}
-
-=======
 \end{paracol}
 
 \clearpage
@@ -41,7 +36,9 @@
 \clearpage
 
 \begin{paracol}{2}
->>>>>>> adbe638b
+  \section{KFAC---An Overview}
+  \input{sections/kfac_overview.tex}
+
   \section{KFAC for Linear Layers}
   \input{sections/kfac_linear.tex}
 
