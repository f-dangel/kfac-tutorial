--- conflicted
+++ resolved
@@ -211,11 +211,7 @@
   %\\
   &= \nabla_{\vf_n}  c(\vf_n, \tilde{\vy}_{n,m})
 \end{align*}
-<<<<<<< HEAD
-where $\tilde{\vy}_{n,m} \stackrel{\text{i.i.d.}}{\sim} r(\rvy \mid \vf = \vf_n)$ is a sample from the model's predictive distribution (see \Cref{sec:fisher} for a reminder).
-=======
-where $\tilde{\vy}_{n,m} \stackrel{\text{\iid}}{\sim} r(\rvy \mid \vf = \vf_n)$ is a sample from the model's predictive distribution (see ?? for a reminder).
->>>>>>> 11be6177
+where $\tilde{\vy}_{n,m} \stackrel{\text{\iid}}{\sim} r(\rvy \mid \vf = \vf_n)$ is a sample from the model's predictive distribution (see \Cref{sec:fisher} for a reminder).
 The number of Monte Carlo samples, $M$, controls the number of backpropgations:
 \begin{itemize}
  \item For \emph{computational efficiency}, choosing $M~<~\dim(\gF)$ makes sense becuause this reduces the number of backpropagations from $\dim(\gF)$ (as in the Type-II case) to $M$.
